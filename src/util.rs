use anyhow::anyhow;
use itertools::structs::MultiPeek;
use std::iter::{Enumerate, Iterator};
use std::str::Chars;

#[macro_export]
macro_rules! matches(
    ($e:expr, $p:pat) => (
        match $e {
            $p => true,
            _ => false,
        }
    )
);
pub struct LabelCounter {
    idx: usize,
}

impl LabelCounter {
    pub fn new() -> Self {
        LabelCounter { idx: 0 }
    }
}

impl Iterator for LabelCounter {
    type Item = usize;

    fn next(&mut self) -> Option<usize> {
<<<<<<< HEAD
        let x = self.idx;
        self.idx += 1;
=======
        self.idx += 1;
        let x = self.idx;
>>>>>>> 56b047af
        Some(x)
    }
}

pub fn error_at(loc: usize, line: &str, err_msg: &str) -> anyhow::Error {
    let msg = format!(
        "{}\n{}",
        line,
        " ".repeat(7 + loc) + &format!("^ {}", err_msg)
    );
    anyhow!(msg)
}

pub fn strtol(chars: &mut MultiPeek<Enumerate<Chars>>) -> i64 {
    let mut num = 0;
    while let Some((_, ch)) = chars.peek().filter(|(_, c)| c.is_digit(10)) {
        let x = ch.to_digit(10).unwrap() as i64;
        num = num * 10 + x;
        chars.next();
    }
    chars.reset_peek();
    num
}

pub fn startswith(chars: &mut MultiPeek<Enumerate<Chars>>, actual: &str) -> bool {
    let mut ok = true;
    for a in actual.chars() {
        if chars.peek().and_then(|x| Some(x.1)) != Some(a) {
            ok = false;
            break;
        }
    }
    chars.reset_peek();
    ok
}

pub fn nth_next<'a>(chars: &'a mut MultiPeek<Enumerate<Chars>>, n: usize) -> Option<(usize, char)> {
    for _ in 0..n - 1 {
        chars.next();
    }
    chars.next()
}

pub fn nth_peek<'a>(
    chars: &'a mut MultiPeek<Enumerate<Chars>>,
    n: usize,
) -> Option<&'a (usize, char)> {
    for _ in 0..n - 1 {
        chars.peek();
    }
    chars.peek()
}

pub fn is_alpha(c: char) -> bool {
    c.is_ascii_alphabetic() || c == '_'
}

pub fn is_alnum(c: char) -> bool {
    c.is_ascii_alphanumeric() || c == '_'
}

// Round up `n` to the nearest multiple of `align`. For instance,
// align_to(5, 8) returns 8 and align_to(11, 8) returns 16.
pub fn align_to(n: usize, align: usize) -> usize {
    (n + align - 1) / align * align
}

#[cfg(test)]
mod tests {
    use super::*;
    use itertools::multipeek;

    #[test]
    fn strtol_get_1() {
        let mut chars = multipeek("1".chars().enumerate());
        let actual = strtol(&mut chars);

        assert_eq!(1, actual);
        assert_eq!(None, chars.next())
    }

    #[test]
    fn strtol_get_12345() {
        let mut chars = multipeek("12345".chars().enumerate());
        let actual = strtol(&mut chars);

        assert_eq!(12345, actual);
        assert_eq!(None, chars.next())
    }

    #[test]
    fn strtol_get_none() {
        let mut chars = multipeek("".chars().enumerate());
        let actual = strtol(&mut chars);

        assert_eq!(0, actual);
        assert_eq!(None, chars.next())
    }

    #[test]
    fn startswith_return_ok() {
        let mut peeks = multipeek("return abc;".chars().enumerate());
        assert!(startswith(&mut peeks, "return"));
        assert_eq!(peeks.next(), Some((0, 'r')));
    }

    #[test]
    fn startswith_return_ng() {
        let mut peeks = multipeek("123; return abc;".chars().enumerate());
        assert!(!startswith(&mut peeks, "return"));
        assert_eq!(peeks.next(), Some((0, '1')));
    }
}<|MERGE_RESOLUTION|>--- conflicted
+++ resolved
@@ -26,13 +26,8 @@
     type Item = usize;
 
     fn next(&mut self) -> Option<usize> {
-<<<<<<< HEAD
-        let x = self.idx;
-        self.idx += 1;
-=======
         self.idx += 1;
         let x = self.idx;
->>>>>>> 56b047af
         Some(x)
     }
 }
